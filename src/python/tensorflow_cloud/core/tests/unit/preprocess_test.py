--- conflicted
+++ resolved
@@ -29,16 +29,11 @@
         self.entry_point = os.path.join(self.test_data_path, self.entry_point_name)
 
     def setup_ipython(self):
-<<<<<<< HEAD
-        self.entry_point = "src/python/tensorflow_cloud/core/tests/testdata/mnist_example_using_fit.ipynb"
-        _, self.entry_point_name = os.path.split(self.entry_point)
-=======
         self.entry_point_name = "mnist_example_using_fit.ipynb"
         self.test_data_path = os.path.join(
             os.path.dirname(os.path.abspath(__file__)), "../testdata/"
         )
         self.entry_point = os.path.join(self.test_data_path, self.entry_point_name)
->>>>>>> 368a313e
 
     def get_preprocessed_entry_point(
         self,
